--- conflicted
+++ resolved
@@ -671,18 +671,11 @@
 
     #    return np.log(likelihood)
 
-<<<<<<< HEAD
-    # taken directly from pyspeckit.cubes.fiteach()!
-    # reduced the function a bit, will tiner 
-    # dynamically selected guesses soon.
-
-=======
     # Taken directly from pyspeckit.cubes.fiteach()!
     # TODO: this is suitable for my personal needs only. Do I
     #       really want this in the master branch? Probably not.
     # New feature:
     # * use_best_as_guess argument
->>>>>>> 047d34e4
     def fiteach(self, errmap=None, guesses=(), verbose=True, verbose_level=1,
                 quiet=True, signal_cut=3, usemomentcube=None, blank_value=0,
                 use_neighbor_as_guess=False, use_best_as_guess=False,
@@ -995,10 +988,6 @@
             log.info("Finished final fit %i.  "
                      "Elapsed time was %0.1f seconds" % (len(valid_pixels), time.time()-t0))
 
-<<<<<<< HEAD
-
-=======
->>>>>>> 047d34e4
 class SubCubeStack(SubCube, pyspeckit.CubeStack):
     """
     SubCube analogy for CubeStack objects.
@@ -1023,9 +1012,4 @@
             and not (ii==0 and jj==0)]
     xpatch, ypatch = zip(*xpyp)
 
-<<<<<<< HEAD
-    return np.array(xpatch, dtype='int'), np.array(ypatch, dtype='int')
-
-=======
-    return np.array(xpatch, dtype='int'), np.array(ypatch, dtype='int')
->>>>>>> 047d34e4
+    return np.array(xpatch, dtype='int'), np.array(ypatch, dtype='int')